--- conflicted
+++ resolved
@@ -337,13 +337,8 @@
                 generated set.
             Note: This method can be implemented using a single line of code. Try to do so.
         """
-<<<<<<< HEAD
         return sorted(list(frozenset.difference(frozenset(self.problem_input.reported_apartments),frozenset.union(state.tests_on_ambulance,state.tests_transferred_to_lab))),key=lambda x:x.report_id)
 
-=======
-        l = sorted(list(frozenset.difference(frozenset(self.problem_input.reported_apartments),frozenset.union(state.tests_on_ambulance,state.tests_transferred_to_lab))),key=lambda x:x.report_id)
-        return l
->>>>>>> 0b516dbc
 
     def get_all_certain_junctions_in_remaining_ambulance_path(self, state: MDAState) -> List[Junction]:
         """
