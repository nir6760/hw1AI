from framework import *
from problems import *

from matplotlib import pyplot as plt
import numpy as np
from typing import List, Union, Optional

# Load the streets map
streets_map = StreetsMap.load_from_csv(Consts.get_data_file_path("tlv_streets_map.csv"))

# Make sure that the whole execution is deterministic.
# This is important, because we expect to get the exact same results
# in each execution.
Consts.set_seed()


def plot_distance_and_expanded_wrt_weight_figure(
        problem_name: str,
        weights: Union[np.ndarray, List[float]],
        total_cost: Union[np.ndarray, List[float]],
        total_nr_expanded: Union[np.ndarray, List[int]]):
    """
    Use `matplotlib` to generate a figure of the distance & #expanded-nodes
     w.r.t. the weight.
    TODO [Ex.15]: Complete the implementation of this method.
    """
    weights, total_cost, total_nr_expanded = np.array(weights), np.array(total_cost), np.array(total_nr_expanded)
    assert len(weights) == len(total_cost) == len(total_nr_expanded)
    assert len(weights) > 0
    is_sorted = lambda a: np.all(a[:-1] <= a[1:])
    assert is_sorted(weights)

    fig, ax1 = plt.subplots()

    # TODO: Plot the total distances with ax1. Use `ax1.plot(...)`.
    # TODO: Make this curve colored blue with solid line style.
    # TODO: Set its label to be 'Solution cost'.
    # See documentation here:
    # https://matplotlib.org/api/_as_gen/matplotlib.axes.Axes.plot.html
    # You can also Google for additional examples.
    p1, = ax1.plot(weights, total_cost, 'b-', label='Solution Cost')  # TODO: pass the relevant params instead of `...`.

    # ax1: Make the y-axis label, ticks and tick labels match the line color.
    ax1.set_ylabel('Solution cost', color='b')
    ax1.tick_params('y', colors='b')
    ax1.set_xlabel('weight')

    # Create another axis for the #expanded curve.
    ax2 = ax1.twinx()

    # TODO: Plot the total expanded with ax2. Use `ax2.plot(...)`.
    # TODO: Make this curve colored red with solid line style.
    # TODO: Set its label to be '#Expanded states'.

    p2, = ax2.plot(weights, total_nr_expanded, 'r-',
                   label='Solution Expanded states')  # TODO: pass the relevant params instead of `...`.

    # ax2: Make the y-axis label, ticks and tick labels match the line color.
    ax2.set_ylabel('#Expanded states', color='r')
    ax2.tick_params('y', colors='r')

    curves = [p1, p2]
    ax1.legend(curves, [curve.get_label() for curve in curves])

    fig.tight_layout()
    plt.title(f'Quality vs. time for wA* \non problem {problem_name}')
    plt.show()


def run_astar_for_weights_in_range(heuristic_type: HeuristicFunctionType, problem: GraphProblem, n: int = 30,
                                   max_nr_states_to_expand: Optional[int] = 40_000,
                                   low_heuristic_weight: float = 0.5, high_heuristic_weight: float = 0.95):
    # TODO [Ex.15]:
    #  1. Create an array of `n` numbers equally spread in the segment
    #     [low_heuristic_weight, high_heuristic_weight]
    #     (including the edges). You can use `np.linspace()` for that.
    #  2. For each weight in that array run the wA* algorithm, with the
    #     given `heuristic_type` over the given problem. For each such run,
    #     if a solution has been found (res.is_solution_found), store the
    #     cost of the solution (res.solution_g_cost), the number of
    #     expanded states (res.nr_expanded_states), and the weight that
    #     has been used in this iteration. Store these in 3 lists (list
    #     for the costs, list for the #expanded and list for the weights).
    #     These lists should be of the same size when this operation ends.
    #     Don't forget to pass `max_nr_states_to_expand` to the AStar c'tor.
    #  3. Call the function `plot_distance_and_expanded_wrt_weight_figure()`
    #     with these 3 generated lists.
    list_cost_solutions = []
    list_number_of_expand_states_solutions = []
    lis_weight_used_solutions = []
    n_weights_list = np.linspace(low_heuristic_weight, high_heuristic_weight, n)
    iter_weighted = iter(n_weights_list)
    for w in iter_weighted:
        aStar = AStar(heuristic_type, w, max_nr_states_to_expand)
        res = aStar.solve_problem(problem)
        if res.is_solution_found:
            list_cost_solutions.append(res.solution_g_cost)
            list_number_of_expand_states_solutions.append(res.nr_expanded_states)
            lis_weight_used_solutions.append(w)
    plot_distance_and_expanded_wrt_weight_figure(problem.name, lis_weight_used_solutions, list_cost_solutions
                                                 , list_number_of_expand_states_solutions)


# --------------------------------------------------------------------
# ------------------------ StreetsMap Problem ------------------------
# --------------------------------------------------------------------

def toy_map_problem_experiments():
    print()
    print('Solve the map problem.')

    # Ex.10
    # TODO: Just run it and inspect the printed result.
    toy_map_problem = MapProblem(streets_map, 54, 549)
    uc = UniformCost()
    res = uc.solve_problem(toy_map_problem)
    print(res)

    # Ex.12
    # TODO: create an instance of `AStar` with the `NullHeuristic`,
    #       solve the same `toy_map_problem` with it and print the results (as before).
    # Notice: AStar constructor receives the heuristic *type* (ex: `MyHeuristicClass`),
    #         and NOT an instance of the heuristic (eg: not `MyHeuristicClass()`).

    aStar = AStar(NullHeuristic)
    res = aStar.solve_problem(toy_map_problem)
    print(res)

    # Ex.13
    # TODO: create an instance of `AStar` with the `AirDistHeuristic`,
    #       solve the same `toy_map_problem` with it and print the results (as before).
    aStar = AStar(AirDistHeuristic)
    res = aStar.solve_problem(toy_map_problem)
    print(res)

    # Ex.15
    # TODO:
    #  1. Complete the implementation of the function
    #     `run_astar_for_weights_in_range()` (upper in this file).
    #  2. Complete the implementation of the function
    #     `plot_distance_and_expanded_wrt_weight_figure()`
    #     (upper in this file).
    #  3. Call here the function `run_astar_for_weights_in_range()`
    #     with `AirDistHeuristic` and `toy_map_problem`.
    run_astar_for_weights_in_range(AirDistHeuristic, toy_map_problem)


# --------------------------------------------------------------------
# ---------------------------- MDA Problem ---------------------------
# --------------------------------------------------------------------

loaded_problem_inputs_by_size = {}
loaded_problems_by_size_and_opt_obj = {}


def get_mda_problem(
        problem_input_size: str = 'small',
        optimization_objective: MDAOptimizationObjective = MDAOptimizationObjective.Distance):
    if (problem_input_size, optimization_objective) in loaded_problems_by_size_and_opt_obj:
        return loaded_problems_by_size_and_opt_obj[(problem_input_size, optimization_objective)]
    assert problem_input_size in {'small', 'moderate', 'big'}
    if problem_input_size not in loaded_problem_inputs_by_size:
        loaded_problem_inputs_by_size[problem_input_size] = MDAProblemInput.load_from_file(
            f'{problem_input_size}_mda.in', streets_map)
    problem = MDAProblem(
        problem_input=loaded_problem_inputs_by_size[problem_input_size],
        streets_map=streets_map,
        optimization_objective=optimization_objective)
    loaded_problems_by_size_and_opt_obj[(problem_input_size, optimization_objective)] = problem
    return problem


def basic_mda_problem_experiments():
    print()
    print('Solve the MDA problem (small input, only distance objective, UniformCost).')

    small_mda_problem_with_distance_cost = get_mda_problem('small', MDAOptimizationObjective.Distance)

    # Ex.18
    # TODO: create an instance of `UniformCost`, solve the `small_mda_problem_with_distance_cost`
    #       with it and print the results.

<<<<<<< HEAD
    #print(UniformCost().solve_problem(small_mda_problem_with_distance_cost))
=======
    print(UniformCost().solve_problem(small_mda_problem_with_distance_cost))
>>>>>>> dfb83c79


def mda_problem_with_astar_experiments():
    print()
    print('Solve the MDA problem (moderate input, only distance objective, A*, '
          'MaxAirDist & SumAirDist & MSTAirDist heuristics).')

    moderate_mda_problem_with_distance_cost = get_mda_problem('moderate', MDAOptimizationObjective.Distance)

    # Ex.22
    # TODO: create an instance of `AStar` with the `MDAMaxAirDistHeuristic`,
    #       solve the `moderate_mda_problem_with_distance_cost` with it and print the results.


<<<<<<< HEAD
    #print(AStar(MDAMaxAirDistHeuristic).solve_problem(moderate_mda_problem_with_distance_cost))
=======
    print(AStar(MDAMaxAirDistHeuristic).solve_problem(moderate_mda_problem_with_distance_cost))
>>>>>>> dfb83c79

    # Ex.25
    # TODO: create an instance of `AStar` with the `MDASumAirDistHeuristic`,
    #       solve the `moderate_mda_problem_with_distance_cost` with it and print the results.
<<<<<<< HEAD
    #print(AStar(MDASumAirDistHeuristic).solve_problem(moderate_mda_problem_with_distance_cost))
=======
    print(AStar(MDASumAirDistHeuristic).solve_problem(moderate_mda_problem_with_distance_cost))
>>>>>>> dfb83c79

    # Ex.28
    # TODO: create an instance of `AStar` with the `MDAMSTAirDistHeuristic`,
    #       solve the `moderate_mda_problem_with_distance_cost` with it and print the results.
<<<<<<< HEAD
    #print(AStar(MDAMSTAirDistHeuristic).solve_problem(moderate_mda_problem_with_distance_cost))
=======
    print(AStar(MDAMSTAirDistHeuristic).solve_problem(moderate_mda_problem_with_distance_cost))
>>>>>>> dfb83c79

def mda_problem_with_weighted_astar_experiments():
    print()
    print('Solve the MDA problem (small & moderate input, only distance objective, wA*).')

    small_mda_problem_with_distance_cost = get_mda_problem('small', MDAOptimizationObjective.Distance)
    moderate_mda_problem_with_distance_cost = get_mda_problem('moderate', MDAOptimizationObjective.Distance)

    # Ex.30
    # TODO: Call here the function `run_astar_for_weights_in_range()`
    #       with `MDAMSTAirDistHeuristic`
    #       over the `small_mda_problem_with_distance_cost`.
<<<<<<< HEAD
    #run_astar_for_weights_in_range(MDAMSTAirDistHeuristic,small_mda_problem_with_distance_cost)
=======
    run_astar_for_weights_in_range(MDAMSTAirDistHeuristic,small_mda_problem_with_distance_cost)
>>>>>>> dfb83c79

    # Ex.30
    # TODO: Call here the function `run_astar_for_weights_in_range()`
    #       with `MDASumAirDistHeuristic`
    #       over the `moderate_mda_problem_with_distance_cost`.
<<<<<<< HEAD
    #run_astar_for_weights_in_range(MDASumAirDistHeuristic,moderate_mda_problem_with_distance_cost,)
=======
    run_astar_for_weights_in_range(MDASumAirDistHeuristic,moderate_mda_problem_with_distance_cost)
>>>>>>> dfb83c79


def monetary_cost_objectives_mda_problem_experiments():
    print()
    print('Solve the MDA problem (monetary objectives).')

    small_mda_problem_with_monetary_cost = get_mda_problem('small', MDAOptimizationObjective.Monetary)
    moderate_mda_problem_with_monetary_cost = get_mda_problem('moderate', MDAOptimizationObjective.Monetary)

    # Ex.32
    # TODO: create an instance of `UniformCost`
    #       solve the `small_mda_problem_with_monetary_cost` with it and print the results.
    #print(UniformCost().solve_problem(small_mda_problem_with_monetary_cost))

    # Ex.32
    # TODO: create an instance of `UniformCost`
    #       solve the `moderate_mda_problem_with_monetary_cost` with it and print the results.
    #print(UniformCost().solve_problem(moderate_mda_problem_with_monetary_cost))


def multiple_objectives_mda_problem_experiments():
    print()
    print('Solve the MDA problem (moderate input, distance & tests-travel-distance objectives).')

    moderate_mda_problem_with_distance_cost = get_mda_problem('moderate', MDAOptimizationObjective.Distance)
    moderate_mda_problem_with_tests_travel_dist_cost = get_mda_problem('moderate',
                                                                       MDAOptimizationObjective.TestsTravelDistance)

    # Ex.35
    # TODO: create an instance of `AStar` with the `MDATestsTravelDistToNearestLabHeuristic`,
    #       solve the `moderate_mda_problem_with_tests_travel_dist_cost` with it and print the results.
    #print(AStar(MDATestsTravelDistToNearestLabHeuristic).solve_problem(moderate_mda_problem_with_tests_travel_dist_cost))

    # Ex.38
    # TODO: Implement the algorithm A_2 described in this exercise in the assignment instructions.
    #       Create an instance of `AStar` with the `MDAMSTAirDistHeuristic`.
    #       Solve the `moderate_mda_problem_with_distance_cost` with it and store the solution's (optimal)
    #         distance cost to the variable `optimal_distance_cost`.
    #       Calculate the value (1 + eps) * optimal_distance_cost in the variable `max_distance_cost` (for eps=0.6).
    #       Create another instance of `AStar` with the `MDATestsTravelDistToNearestLabHeuristic`, and specify the
    #          param `open_criterion` (to AStar c'tor) to be the criterion mentioned in the A_2 algorithm in the
    #          assignment instructions. Use a lambda function for that. This function should receive a `node` and
    #          has to return whether to add this just-created-node to the `open` queue.
    #          Remember that in python you can pass an argument to a function's parameter by the parameter's name
    #          `some_func(argument_name=some_value)`. This becomes especially relevant when you want to leave some
    #          previous parameters with their default values and pass an argument to a parameter that is positioned
    #          elsewhere next.
    #       Solve the `MDATestsTravelDistToNearestLabHeuristic` with it and print the results.
    eps = 0.6
    optimal_distance_cost = AStar(MDAMSTAirDistHeuristic).solve_problem(moderate_mda_problem_with_distance_cost).solution_g_cost
    max_distance_cost = optimal_distance_cost*(1+eps)
    print(AStar(MDATestsTravelDistToNearestLabHeuristic, open_criterion=lambda x: x.g_cost <= max_distance_cost)\
          .solve_problem(moderate_mda_problem_with_tests_travel_dist_cost))


def mda_problem_with_astar_epsilon_experiments():
    print()
    print('Solve the MDA problem (small input, distance objective, using A*eps, use non-acceptable '
          'heuristic as focal heuristic).')

    small_mda_problem_with_distance_cost = get_mda_problem('small', MDAOptimizationObjective.Distance)

    # Firstly solve the problem with AStar & MST heuristic for having a reference for #devs.
    astar = AStar(MDAMSTAirDistHeuristic)
    res = astar.solve_problem(small_mda_problem_with_distance_cost)
    print(res)

    def within_focal_h_sum_priority_function(node: SearchNode, problem: GraphProblem, solver: AStarEpsilon):
        if not hasattr(solver, '__focal_heuristic'):
            setattr(solver, '__focal_heuristic', MDASumAirDistHeuristic(problem=problem))
        focal_heuristic = getattr(solver, '__focal_heuristic')
        return focal_heuristic.estimate(node.state)

    # Ex.43
    # Try using A*eps to improve the speed (#dev) with a non-acceptable heuristic.
    # TODO: Create an instance of `AStarEpsilon` with the `MDAMSTAirDistHeuristic`.
    #       Solve the `small_mda_problem_with_distance_cost` with it and print the results.
    #       Use focal_epsilon=0.23, and max_focal_size=40.
    #       Use within_focal_priority_function=within_focal_h_sum_priority_function. This function
    #        (defined just above) is internally using the `MDASumAirDistHeuristic`.

    aStarEpsilon = AStarEpsilon(MDASumAirDistHeuristic, within_focal_h_sum_priority_function(), focal_epsilon=0.23,
                                max_focal_size=40)
    res = aStarEpsilon.solve_problem(small_mda_problem_with_distance_cost)
    print(res)


def mda_problem_anytime_astar_experiments():
    print()
    print('Solve the MDA problem (moderate input, only distance objective, Anytime-A*, '
          'MSTAirDist heuristics).')

    moderate_mda_problem_with_distance_cost = get_mda_problem('moderate', MDAOptimizationObjective.Distance)

    # Ex.46
    # TODO: create an instance of `AnytimeAStar` once with the `MDAMSTAirDistHeuristic`, with
    #       `max_nr_states_to_expand_per_iteration` set to 1000, solve the
    #       `moderate_mda_problem_with_distance_cost` with it and print the results.
    anyTimeAStar = AnytimeAStar(MDAMSTAirDistHeuristic, 1000)
    res = anyTimeAStar.solve_problem(moderate_mda_problem_with_distance_cost)
    print(res)


def run_all_experiments():
    print('Running all experiments')
    toy_map_problem_experiments()
    basic_mda_problem_experiments()
    mda_problem_with_astar_experiments()
    mda_problem_with_weighted_astar_experiments()
    monetary_cost_objectives_mda_problem_experiments()
    multiple_objectives_mda_problem_experiments()
    mda_problem_with_astar_epsilon_experiments()
    mda_problem_anytime_astar_experiments()


if __name__ == '__main__':
    run_all_experiments()<|MERGE_RESOLUTION|>--- conflicted
+++ resolved
@@ -180,11 +180,7 @@
     # TODO: create an instance of `UniformCost`, solve the `small_mda_problem_with_distance_cost`
     #       with it and print the results.
 
-<<<<<<< HEAD
-    #print(UniformCost().solve_problem(small_mda_problem_with_distance_cost))
-=======
     print(UniformCost().solve_problem(small_mda_problem_with_distance_cost))
->>>>>>> dfb83c79
 
 
 def mda_problem_with_astar_experiments():
@@ -199,29 +195,17 @@
     #       solve the `moderate_mda_problem_with_distance_cost` with it and print the results.
 
 
-<<<<<<< HEAD
-    #print(AStar(MDAMaxAirDistHeuristic).solve_problem(moderate_mda_problem_with_distance_cost))
-=======
     print(AStar(MDAMaxAirDistHeuristic).solve_problem(moderate_mda_problem_with_distance_cost))
->>>>>>> dfb83c79
 
     # Ex.25
     # TODO: create an instance of `AStar` with the `MDASumAirDistHeuristic`,
     #       solve the `moderate_mda_problem_with_distance_cost` with it and print the results.
-<<<<<<< HEAD
-    #print(AStar(MDASumAirDistHeuristic).solve_problem(moderate_mda_problem_with_distance_cost))
-=======
     print(AStar(MDASumAirDistHeuristic).solve_problem(moderate_mda_problem_with_distance_cost))
->>>>>>> dfb83c79
 
     # Ex.28
     # TODO: create an instance of `AStar` with the `MDAMSTAirDistHeuristic`,
     #       solve the `moderate_mda_problem_with_distance_cost` with it and print the results.
-<<<<<<< HEAD
-    #print(AStar(MDAMSTAirDistHeuristic).solve_problem(moderate_mda_problem_with_distance_cost))
-=======
     print(AStar(MDAMSTAirDistHeuristic).solve_problem(moderate_mda_problem_with_distance_cost))
->>>>>>> dfb83c79
 
 def mda_problem_with_weighted_astar_experiments():
     print()
@@ -234,21 +218,13 @@
     # TODO: Call here the function `run_astar_for_weights_in_range()`
     #       with `MDAMSTAirDistHeuristic`
     #       over the `small_mda_problem_with_distance_cost`.
-<<<<<<< HEAD
-    #run_astar_for_weights_in_range(MDAMSTAirDistHeuristic,small_mda_problem_with_distance_cost)
-=======
     run_astar_for_weights_in_range(MDAMSTAirDistHeuristic,small_mda_problem_with_distance_cost)
->>>>>>> dfb83c79
 
     # Ex.30
     # TODO: Call here the function `run_astar_for_weights_in_range()`
     #       with `MDASumAirDistHeuristic`
     #       over the `moderate_mda_problem_with_distance_cost`.
-<<<<<<< HEAD
-    #run_astar_for_weights_in_range(MDASumAirDistHeuristic,moderate_mda_problem_with_distance_cost,)
-=======
     run_astar_for_weights_in_range(MDASumAirDistHeuristic,moderate_mda_problem_with_distance_cost)
->>>>>>> dfb83c79
 
 
 def monetary_cost_objectives_mda_problem_experiments():
