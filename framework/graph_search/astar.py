from .graph_problem_interface import *
from .best_first_search import BestFirstSearch
from typing import Optional, Callable


class AStar(BestFirstSearch):
    """
    This class implements the Weighted-A* search algorithm.
    A* algorithm is in the Best First Search algorithms family.
    """

    solver_name = 'A*'

    def __init__(self, heuristic_function_type: HeuristicFunctionType, heuristic_weight: float = 0.5,
                 max_nr_states_to_expand: Optional[int] = None,
                 open_criterion: Optional[Callable[[SearchNode], bool]] = None):
        """
        :param heuristic_function_type: The A* solver stores the constructor of the heuristic
                                        function, rather than an instance of that heuristic.
                                        In each call to "solve_problem" a heuristic instance
                                        is created.
        :param heuristic_weight: Used to calculate the f-score of a node using
                                 the heuristic value and the node's cost. Default is 0.5.
        """
        # A* is a graph search algorithm. Hence, we use close set.
        super(AStar, self).__init__(
            use_close=True, max_nr_states_to_expand=max_nr_states_to_expand, open_criterion=open_criterion)
        self.heuristic_function_type = heuristic_function_type
        self.heuristic_function = None
        self.heuristic_weight = heuristic_weight

    def _init_solver(self, problem):
        """
        Called by "solve_problem()" in the implementation of `BestFirstSearch`.
        The problem to solve is known now, so we can create the heuristic function to be used.
        """
        super(AStar, self)._init_solver(problem)
        self.heuristic_function = self.heuristic_function_type(problem)
        self.solver_name = f'{self.__class__.solver_name} (h={self.heuristic_function.heuristic_name}, w={self.heuristic_weight:.3f})'

    def _calc_node_expanding_priority(self, search_node: SearchNode) -> float:
        """
        Called by solve_problem() in the implementation of `BestFirstSearch`
         whenever just after creating a new successor node.
        Should calculate and return the f-score of the given node.
        This score is used as a priority of this node in the open priority queue.

        TODO [Ex.11]: implement this method.
        Remember: In Weighted-A* the f-score is defined by ((1-w) * cost) + (w * h(state)).
        Notice: You may use `search_node.g_cost`, `self.heuristic_weight`, and `self.heuristic_function`.
        """
        w = self.heuristic_weight
        return (1 - w) * search_node.g_cost + (
                w * self.heuristic_function_type.estimate(self.heuristic_function, search_node.state))

    def _open_successor_node(self, problem: GraphProblem, successor_node: SearchNode):
        """
        Called by solve_problem() in the implementation of `BestFirstSearch`
         whenever creating a new successor node.
        This method is responsible for adding this just-created successor
         node into the `self.open` priority queue, and may check the existence
         of another node representing the same state in `self.close`.

        TODO [Ex.11]: implement this method.
        Have a look at the pseudo-code shown in class for A*. Here you should implement the same in python.
        Have a look at the implementation of `BestFirstSearch` to have better understanding.
        Use `self.open` (SearchNodesPriorityQueue) and `self.close` (SearchNodesCollection) data structures.
        These data structures are implemented in `graph_search/best_first_search.py`.
        Note: The successor_node's g-score is stored under `node.g_cost`. Use it to test whether a better
              solution is found, as done in the pseudo-code taught in class (better solution has a strictly
              smaller g-score).
        Remember: In A*, in contrast to uniform-cost, a successor state might have an already closed node,
                  but still could be improved.
        """
<<<<<<< HEAD
        if successor_node.g_cost == float('inf'):
=======
        if successor_node.operator_cost == float('inf'):
>>>>>>> 0b516dbc
            return
        if self.open.has_state(successor_node.state):  # A node with state s exists in OPEN
            already_found_node_with_same_state = self.open.get_node_by_state(successor_node.state)
            if successor_node.expanding_priority < already_found_node_with_same_state.expanding_priority:  # New Parent is better
                #already_found_node_with_same_state.cost = successor_node.cost
                #already_found_node_with_same_state.parent_search_node = successor_node.parent_search_node
                #already_found_node_with_same_state.expanding_priority = successor_node.expanding_priority
                self.open.extract_node(already_found_node_with_same_state)
                self.open.push_node(successor_node)

            else:  # old path is better, do nothing
                return

        else:  # state not in open, maybe in CLOSED
            if self.close.has_state(successor_node.state):   # A node with state succ exists in CLOSED
                already_found_node_with_same_state = self.close.get_node_by_state(successor_node.state)
                if successor_node.expanding_priority < already_found_node_with_same_state.expanding_priority:  # New parent is better
                    #already_found_node_with_same_state.cost = successor_node.cost
                    #already_found_node_with_same_state.parent_search_node = successor_node.parent_search_node
                    #already_found_node_with_same_state.expanding_priority = successor_node.expanding_priority
                    self.open.push_node(successor_node)  # move old node from CLOSED to OPEN
                    self.close.remove_node(already_found_node_with_same_state)  # remove from CLOSED
                else:  # old path is better, do nothing
                    return

            else:  # this is a new state - add node to OPEN
                self.open.push_node(successor_node)<|MERGE_RESOLUTION|>--- conflicted
+++ resolved
@@ -72,11 +72,7 @@
         Remember: In A*, in contrast to uniform-cost, a successor state might have an already closed node,
                   but still could be improved.
         """
-<<<<<<< HEAD
-        if successor_node.g_cost == float('inf'):
-=======
         if successor_node.operator_cost == float('inf'):
->>>>>>> 0b516dbc
             return
         if self.open.has_state(successor_node.state):  # A node with state s exists in OPEN
             already_found_node_with_same_state = self.open.get_node_by_state(successor_node.state)
